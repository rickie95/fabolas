# Using python 3.10
scikit-learn==1.0.2
matplotlib==3.5.2
emcee==3.1.2
mnist==0.2.2
george==0.4.0
<<<<<<< HEAD
numpy==1.23.1
pandas==1.4.3
tensoflow==2.9.1
=======
numpy==1.21.6
scipy==1.7.3
>>>>>>> 3ad4e1ed
# pyqt5 is optional, only if you need to visualize plots<|MERGE_RESOLUTION|>--- conflicted
+++ resolved
@@ -4,12 +4,8 @@
 emcee==3.1.2
 mnist==0.2.2
 george==0.4.0
-<<<<<<< HEAD
-numpy==1.23.1
 pandas==1.4.3
 tensoflow==2.9.1
-=======
 numpy==1.21.6
 scipy==1.7.3
->>>>>>> 3ad4e1ed
 # pyqt5 is optional, only if you need to visualize plots